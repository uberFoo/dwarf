use std::path::{Path, PathBuf};

use dwarf::{
    chacha::{
        error::ChaChaErrorReporter, interpreter::initialize_interpreter, interpreter::start_main,
        value::Value,
    },
    dwarf::{new_lu_dog, parse_dwarf},
    sarzak::{ObjectStore as SarzakStore, MODEL as SARZAK_MODEL},
};
use rustc_hash::FxHashMap as HashMap;
use sarzak::merlin::MODEL as MERLIN_MODEL;
use tracy_client::Client;

fn run_program(test: &str, program: &str) -> Result<(Value, String), String> {
    let sarzak = SarzakStore::from_bincode(SARZAK_MODEL).unwrap();
    let merlin = SarzakStore::from_bincode(MERLIN_MODEL).unwrap();

    let ast = match parse_dwarf(test, program) {
        Ok(ast) => ast,
        Err(dwarf::dwarf::error::DwarfError::Parse { error, ast: _ }) => {
            let error = error.trim();
            eprintln!("{error}");
            return Err(error.to_owned());
        }
        _ => unreachable!(),
    };

    let mut models = HashMap::default();
<<<<<<< HEAD
    models.insert("sarzak".to_owned(), sarzak.clone());
    let lu_dog = match new_lu_dog(Some((program.to_owned(), &ast)), &models, &sarzak) {
=======

    models.insert("sarzak".to_owned(), (sarzak.clone(), None));
    models.insert("merlin".to_owned(), (merlin.clone(), None));

    let lu_dog = match new_lu_dog(None, Some((program.to_owned(), &ast)), &models, &sarzak) {
>>>>>>> 1719eea7
        Ok(lu_dog) => lu_dog,
        Err(e) => {
            eprintln!(
                "{}",
                e.iter()
                    .map(|e| {
                        format!(
                            "{}",
                            // Print the "uber" error message.
                            dwarf::dwarf::error::DwarfErrorReporter(e, true, program, test)
                        )
                    })
                    .collect::<Vec<_>>()
                    .join("\n")
                    .trim()
            );

            let errors = e
                .iter()
                .map(|e| {
                    format!(
                        "{}",
                        dwarf::dwarf::error::DwarfErrorReporter(e, false, program, test)
                    )
                })
                .collect::<Vec<_>>()
                .join("\n")
                .trim()
                .to_owned();

            return Err(errors);
        }
    };

    let ctx = initialize_interpreter::<PathBuf>(sarzak, lu_dog, models, None).unwrap();
    match start_main(false, ctx) {
        Ok(v) => {
            let stdout = v.1.drain_std_out().join("").trim().to_owned();

            println!("{}", stdout);

            Ok((v.0, stdout))
        }
        Err(e) => {
            // Print the "uber" error message.
            eprintln!("{}", ChaChaErrorReporter(&e, true, program, test));

            let error = format!(
                "Interpreter exited with:\n{}",
                ChaChaErrorReporter(&e, false, program, test)
            )
            .trim()
            .to_owned();

            Err(error)
        }
    }
}

#[test]
fn declaration() {
    let _ = env_logger::builder().is_test(true).try_init();
    let _ = Client::start();
    color_backtrace::install();
    let program = include_str!("proxy/declare.tao");
    run_program("proxy/declare.tao", program).unwrap();
}<|MERGE_RESOLUTION|>--- conflicted
+++ resolved
@@ -27,16 +27,11 @@
     };
 
     let mut models = HashMap::default();
-<<<<<<< HEAD
-    models.insert("sarzak".to_owned(), sarzak.clone());
-    let lu_dog = match new_lu_dog(Some((program.to_owned(), &ast)), &models, &sarzak) {
-=======
 
     models.insert("sarzak".to_owned(), (sarzak.clone(), None));
     models.insert("merlin".to_owned(), (merlin.clone(), None));
 
     let lu_dog = match new_lu_dog(None, Some((program.to_owned(), &ast)), &models, &sarzak) {
->>>>>>> 1719eea7
         Ok(lu_dog) => lu_dog,
         Err(e) => {
             eprintln!(
