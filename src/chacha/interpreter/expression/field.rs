--- conflicted
+++ resolved
@@ -52,15 +52,6 @@
     let expr = s_read!(lu_dog).exhume_expression(expr).unwrap();
     // dereference!(field, expression, lu_dog);
 
-<<<<<<< HEAD
-    let (value, _ty) = eval_expression(expr, context, vm)?;
-    let value = s_read!(value);
-    match &*value {
-        Value::ProxyType(value) => {
-            let value = s_read!(value);
-            let value = value.get_attr_value(&field_name)?;
-            let ty = s_read!(value).get_type(&s_read!(sarzak), &s_read!(lu_dog));
-=======
     debug!("expression: {expr:?}");
 
     let value = {
@@ -89,7 +80,6 @@
                     let ty = value.get_type(&s_read!(lu_dog), &s_read!(context.sarzak_heel()));
 
                     debug!("ProxyType value: {value:?}, type: {ty:?}");
->>>>>>> 1719eea7
 
                     Ok((new_ref!(Value, value), ty))
                 }
@@ -104,13 +94,8 @@
         }
         Value::UserType(value) => {
             let value = s_read!(value);
-<<<<<<< HEAD
-            let value = value.get_attr_value(field_name).unwrap();
-            let ty = s_read!(value).get_type(&s_read!(sarzak), &s_read!(lu_dog));
-=======
             let value = value.get_field_value(field_name).unwrap();
             let ty = s_read!(value).get_type(&s_read!(lu_dog), &s_read!(context.sarzak_heel()));
->>>>>>> 1719eea7
 
             Ok((value.clone(), ty))
         }
