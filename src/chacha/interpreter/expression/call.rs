--- conflicted
+++ resolved
@@ -110,13 +110,8 @@
         // `["hello", "I", "am", "dwarf!"].sort();
         let x = match &s_read!(ty).subtype {
             ValueTypeEnum::Ty(ref id) => {
-<<<<<<< HEAD
-                let _ty = *s_read!(sarzak).exhume_ty(id).unwrap();
-                match &*_ty.borrow() {
-=======
                 let _ty = s_read!(sarzak).exhume_ty(id).unwrap();
                 let x = match &*_ty.borrow() {
->>>>>>> 1719eea7
                     Ty::SString(_) => (value, ty.clone()),
                     _ => tuple_from_value()?,
                 };
@@ -128,11 +123,7 @@
     } else {
         (
             new_ref!(Value, Value::Empty),
-<<<<<<< HEAD
             Value::Empty.get_type(&s_read!(sarzak), &s_read!(lu_dog)),
-=======
-            Value::Empty.get_type(&s_read!(lu_dog), &s_read!(sarzak)),
->>>>>>> 1719eea7
         )
     };
 
@@ -242,11 +233,7 @@
                         )
                         .collect::<Vec<&str>>()
                         .len();
-<<<<<<< HEAD
                         let ty = Ty::new_integer(&s_read!(sarzak));
-=======
-                        let ty = Ty::new_integer(&sarzak.borrow());
->>>>>>> 1719eea7
                         let ty = ValueType::new_ty(&ty, &mut s_write!(lu_dog));
                         Ok((new_ref!(Value, Value::Integer(len as i64)), ty))
                     }
@@ -349,11 +336,7 @@
                             }
                         }
 
-<<<<<<< HEAD
                         let ty = Ty::new_s_string(&s_read!(sarzak));
-=======
-                        let ty = Ty::new_s_string(&sarzak.borrow());
->>>>>>> 1719eea7
                         let ty = ValueType::new_ty(&ty, &mut s_write!(lu_dog));
                         Ok((new_ref!(Value, Value::String(result)), ty))
                     }
@@ -472,11 +455,7 @@
             // This is dirty. Down and dirty...
             if ty == "Uuid" && func == "new" {
                 let value = Value::Uuid(Uuid::new_v4());
-<<<<<<< HEAD
                 let ty = Ty::new_s_uuid(&s_read!(sarzak));
-=======
-                let ty = Ty::new_s_uuid(&sarzak.borrow());
->>>>>>> 1719eea7
                 let ty = ValueType::new_ty(&ty, &mut s_write!(lu_dog));
 
                 Ok((new_ref!(Value, value), ty))
@@ -541,11 +520,7 @@
                 match func.as_str() {
                     "args" => {
                         debug!("evaluating chacha::args");
-<<<<<<< HEAD
                         let ty = Ty::new_s_string(&s_read!(sarzak));
-=======
-                        let ty = Ty::new_s_string(&sarzak.borrow());
->>>>>>> 1719eea7
                         let ty = ValueType::new_ty(&ty, &mut s_write!(lu_dog));
                         let ty = List::new(&ty, &mut s_write!(lu_dog));
                         let ty = ValueType::new_list(&ty, &mut s_write!(lu_dog));
@@ -563,11 +538,7 @@
                         debug!("evaluating chacha::typeof");
                         let (_arg, ty) = arg_values.pop_front().unwrap().0;
                         let pvt_ty = PrintableValueType(&ty, context);
-<<<<<<< HEAD
                         let ty = Ty::new_s_string(&s_read!(sarzak));
-=======
-                        let ty = Ty::new_s_string(&sarzak.borrow());
->>>>>>> 1719eea7
                         let ty = ValueType::new_ty(&ty, &mut s_write!(lu_dog));
 
                         Ok((new_ref!(Value, pvt_ty.to_string().into()), ty))
@@ -613,11 +584,7 @@
                         // let time = format!("{:?}\n", elapsed);
                         // chacha_print(time, context)?;
 
-<<<<<<< HEAD
                         let ty = Ty::new_float(&s_read!(sarzak));
-=======
-                        let ty = Ty::new_float(&sarzak.borrow());
->>>>>>> 1719eea7
                         let ty = ValueType::new_ty(&ty, &mut s_write!(lu_dog));
 
                         Ok((new_ref!(Value, Value::Float(elapsed.as_secs_f64())), ty))
@@ -640,11 +607,7 @@
                                 );
                         // chacha_print(result, context)?;
 
-<<<<<<< HEAD
                         let ty = Ty::new_s_string(&s_read!(sarzak));
-=======
-                        let ty = Ty::new_s_string(&sarzak.borrow());
->>>>>>> 1719eea7
                         let ty = ValueType::new_ty(&ty, &mut s_write!(lu_dog));
 
                         Ok((new_ref!(Value, Value::String(result)), ty))
@@ -662,11 +625,7 @@
                         if let Value::Boolean(result) = value {
                             // if value.into() {
                             if result {
-<<<<<<< HEAD
                                 let ty = Ty::new_boolean(&s_read!(sarzak));
-=======
-                                let ty = Ty::new_boolean(&sarzak.borrow());
->>>>>>> 1719eea7
                                 let ty = ValueType::new_ty(&ty, &mut s_write!(lu_dog));
 
                                 Ok((new_ref!(Value, value), ty))
@@ -725,11 +684,7 @@
                         error!("deal with call expression {value:?}");
                         Ok((
                             new_ref!(Value, Value::Empty),
-<<<<<<< HEAD
                             Value::Empty.get_type(&s_read!(sarzak), &s_read!(lu_dog)),
-=======
-                            Value::Empty.get_type(&s_read!(lu_dog), &s_read!(sarzak)),
->>>>>>> 1719eea7
                         ))
                     }
                 }
