use crate::{
    chacha::{error::Result, value::EnumVariant, vm::VM},
    interpreter::{eval_expression, Context},
    lu_dog::ExpressionEnum,
    new_ref, s_read, NewRef, RefType, SarzakStorePtr, Value,
};

pub fn eval(
    match_expr: &SarzakStorePtr,
    context: &mut Context,
    vm: &mut VM,
) -> Result<RefType<Value>> {
    let lu_dog = context.lu_dog_heel().clone();

    let match_expr = s_read!(lu_dog).exhume_x_match(match_expr).unwrap();
    let match_expr = s_read!(match_expr);

    let patterns = match_expr.r87_pattern(&s_read!(lu_dog));
    let scrutinee = match_expr.r91_expression(&s_read!(lu_dog))[0].clone();

    let scrutinee = eval_expression(scrutinee, context, vm)?;

    // Check each pattern for a match.
    // 🚧 Darn. Match arms need to be ordered the same as they are written, and
    // they are not ordered in the model.
    for pattern in patterns {
        let match_expr = s_read!(pattern).r87_expression(&s_read!(lu_dog))[0].clone();
        let expr = s_read!(pattern).r92_expression(&s_read!(lu_dog))[0].clone();

        let match_expr = s_read!(match_expr);
        match &match_expr.subtype {
            ExpressionEnum::StructExpression(ref id) => {
                let struct_expr = s_read!(lu_dog).exhume_struct_expression(id).unwrap();
                let field_exprs = s_read!(struct_expr).r26_field_expression(&s_read!(lu_dog));
                // let data_struct = &s_read!(struct_expr).r39_data_structure(&s_read!(lu_dog))[0];

                fn decode_value(value: RefType<Value>) -> (String, Option<RefType<Value>>) {
                    match &*s_read!(value) {
                        Value::Enumeration(value) => match value {
                            // 🚧 I can't tell if this is gross, or a sweet hack.
                            EnumVariant::Unit(_, ty, value) => (
                                ty.to_owned(),
                                Some(new_ref!(Value, Value::String(value.to_owned()))),
                            ),
                            // EnumFieldVariant::Struct(value) => (
                            //     s_read!(value).type_name().to_owned(),
                            //     Some(s_read!(value).get_value()),
                            // ),
                            EnumVariant::Tuple((_, ty), value) => (
                                ty.to_owned(),
                                Some(new_ref!(Value, Value::TupleEnum(value.clone()))),
                            ),
                            _ => unimplemented!(),
                        },
                        Value::String(value) => (value.to_owned(), None),
                        Value::TupleEnum(te) => (
                            s_read!(te).variant().to_owned(),
                            Some(s_read!(te).value().clone()),
                        ),
                        _ => unreachable!(),
                    }
                }

                // if let Value::Enum(value) = &*s_read!(scrutinee) {
                let x_path = &s_read!(lu_dog)
                    .exhume_x_path(&s_read!(struct_expr).x_path)
                    .unwrap();
                // We know that there is always a pe. It's only in an option so that
                // we can construct everything.
                let mut pe = s_read!(x_path).r97_path_element(&s_read!(lu_dog))[0].clone();

                let mut matched = false;
                let (name, mut scrutinee) = decode_value(scrutinee.clone());
<<<<<<< HEAD

=======
>>>>>>> 07225844
                if name == s_read!(pe).name {
                    while s_read!(pe).next.is_some() && scrutinee.is_some() {
                        let id = {
                            let id = &s_read!(pe).next;
                            #[allow(clippy::clone_on_copy)]
                            id.as_ref().unwrap().clone()
                        };
                        pe = s_read!(lu_dog).exhume_path_element(&id).unwrap();
                        let (name, s) = decode_value(scrutinee.unwrap());
                        scrutinee = s;
                        if name == s_read!(pe).name {
                            matched = true;
                            continue;
                        } else {
                            matched = false;
                            break;
                        }
                    }
                }

                match (matched, field_exprs.len()) {
                    (true, 0) => {
                        let value = eval_expression(expr, context, vm)?;
                        return Ok(value);
                    }
                    (true, _) => {
                        let field_expr =
                            s_read!(field_exprs[0]).r38_expression(&s_read!(lu_dog))[0].clone();
                        let field_expr = s_read!(field_expr);
                        if let ExpressionEnum::VariableExpression(ref var) = field_expr.subtype {
                            let var = s_read!(lu_dog).exhume_variable_expression(var).unwrap();

                            context.memory().push_frame();

                            context
                                .memory()
                                .insert(s_read!(var).name.to_owned(), scrutinee.unwrap());
                            let value = eval_expression(expr, context, vm)?;

                            context.memory().pop_frame();
                            return Ok(value);
                        }
                    }
                    (false, _) => {}
                }
            }
            _ => unreachable!(),
        }
    }

    // 🚧 What's this supposed to be?
    Ok(new_ref!(Value, Value::Boolean(false)))
}<|MERGE_RESOLUTION|>--- conflicted
+++ resolved
@@ -71,10 +71,6 @@
 
                 let mut matched = false;
                 let (name, mut scrutinee) = decode_value(scrutinee.clone());
-<<<<<<< HEAD
-
-=======
->>>>>>> 07225844
                 if name == s_read!(pe).name {
                     while s_read!(pe).next.is_some() && scrutinee.is_some() {
                         let id = {
