--- conflicted
+++ resolved
@@ -16,10 +16,6 @@
 
     let expr = s_read!(lu_dog).exhume_struct_expression(expr).unwrap();
     let field_exprs = s_read!(expr).r26_field_expression(&s_read!(lu_dog));
-<<<<<<< HEAD
-    // dbg!(&expr);
-=======
->>>>>>> c0fbdb6f
     let data_struct = s_read!(expr).r39_data_structure(&s_read!(lu_dog))[0].clone();
 
     let subtype = &s_read!(data_struct).subtype;
