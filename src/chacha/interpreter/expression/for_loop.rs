--- conflicted
+++ resolved
@@ -63,11 +63,7 @@
 
     let result = Ok((
         new_ref!(Value, Value::Empty),
-<<<<<<< HEAD
         Value::Empty.get_type(&s_read!(sarzak), &s_read!(lu_dog)),
-=======
-        Value::Empty.get_type(&s_read!(lu_dog), &s_read!(context.sarzak_heel())),
->>>>>>> 1719eea7
     ));
 
     #[allow(clippy::let_and_return)]
