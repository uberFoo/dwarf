use ansi_term::Colour;
use snafu::prelude::*;

use crate::{
    chacha::{
        error::{Result, UnimplementedSnafu},
        vm::VM,
    },
    interpreter::{debug, eval_expression, function, Context},
    lu_dog::{ValueType, ValueTypeEnum},
    new_ref, s_read,
    sarzak::Ty,
    NewRef, RefType, SarzakStorePtr, Value,
};

pub fn eval_as_expression(
    expr: &SarzakStorePtr,
    context: &mut Context,
    vm: &mut VM,
) -> Result<(RefType<Value>, RefType<ValueType>)> {
    let lu_dog = context.lu_dog_heel().clone();
    let sarzak = context.sarzak_heel().clone();

    let expr = s_read!(lu_dog).exhume_type_cast(expr).unwrap();
    debug!("ExpressionEnum::TypeCast {expr:?}");

    let lhs = s_read!(expr).r68_expression(&s_read!(lu_dog))[0].clone();
    let as_ty = s_read!(expr).r69_value_type(&s_read!(lu_dog))[0].clone();

    let (lhs, _lhs_ty) = eval_expression(lhs, context, vm)?;

    let value = match &s_read!(as_ty).subtype {
        ValueTypeEnum::Ty(ref ty) => {
<<<<<<< HEAD
            let ty = *s_read!(sarzak).exhume_ty(ty).unwrap();
            match &*ty.borrow() {
=======
            let ty = s_read!(sarzak).exhume_ty(ty).unwrap();
            let x = match &*ty.borrow() {
>>>>>>> 1719eea7
                Ty::Boolean(_) => {
                    let value: bool = (&*s_read!(lhs)).try_into()?;
                    new_ref!(Value, value.into())
                }
                Ty::Float(_) => {
                    let value: f64 = (&*s_read!(lhs)).try_into()?;
                    new_ref!(Value, value.into())
                }
                Ty::Integer(_) => {
                    let value: i64 = (&*s_read!(lhs)).try_into()?;
                    new_ref!(Value, value.into())
                }
                Ty::SString(_) => {
                    let value: String = (&*s_read!(lhs)).try_into()?;
                    new_ref!(Value, value.into())
                }
                ref alpha => {
                    ensure!(
                        false,
                        UnimplementedSnafu {
                            message: format!("deal with type cast as: {:?}", alpha),
                        }
                    );
                    unreachable!();
                }
            };
            x
        }
        ref alpha => {
            ensure!(
                false,
                UnimplementedSnafu {
                    message: format!("deal with type cast as: {:?}", alpha),
                }
            );
            unreachable!();
        }
    };

    Ok((value, as_ty))
}<|MERGE_RESOLUTION|>--- conflicted
+++ resolved
@@ -31,13 +31,8 @@
 
     let value = match &s_read!(as_ty).subtype {
         ValueTypeEnum::Ty(ref ty) => {
-<<<<<<< HEAD
-            let ty = *s_read!(sarzak).exhume_ty(ty).unwrap();
-            match &*ty.borrow() {
-=======
             let ty = s_read!(sarzak).exhume_ty(ty).unwrap();
             let x = match &*ty.borrow() {
->>>>>>> 1719eea7
                 Ty::Boolean(_) => {
                     let value: bool = (&*s_read!(lhs)).try_into()?;
                     new_ref!(Value, value.into())
