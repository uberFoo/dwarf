--- conflicted
+++ resolved
@@ -4,11 +4,7 @@
 use heck::ToUpperCamelCase;
 
 use crate::{
-<<<<<<< HEAD
     interpreter::{context::ModelContext, debug, error, function},
-=======
-    interpreter::{debug, error, function, Context},
->>>>>>> 6697c446
     lu_dog::{ValueType, ValueTypeEnum},
     s_read,
     sarzak::Ty,
