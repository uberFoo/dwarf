--- conflicted
+++ resolved
@@ -94,17 +94,10 @@
                     // one of the model domains.
                     let models = s_read!(model);
                     // 🚧 HashMapFix
-<<<<<<< HEAD
-                    for (_, model) in &*models {
-                        if let Some(ty) = model.exhume_ty(ty) {
-                            if let Ty::Object(ref object) = &*ty.borrow() {
-                                if let Some(object) = model.exhume_object(object) {
-=======
                     for model in models.values() {
                         if let Some(ty) = model.0.exhume_ty(ty) {
                             if let Ty::Object(ref object) = &*ty.borrow() {
                                 if let Some(object) = model.0.exhume_object(object) {
->>>>>>> 1719eea7
                                     return write!(
                                         f,
                                         "{}",
