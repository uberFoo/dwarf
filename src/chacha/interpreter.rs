use std::{ops::Range, path::Path};

use ansi_term::Colour;
use circular_queue::CircularQueue;
use crossbeam::channel::unbounded;
use lazy_static::lazy_static;
use log::{self, log_enabled, Level::Debug};
use parking_lot::{Condvar, Mutex};
use rustc_hash::FxHashMap as HashMap;
use snafu::{prelude::*, Location};
use tracy_client::{span, Client};
use uuid::Uuid;

use crate::{
    chacha::{
        error::{Error, Result, UnimplementedSnafu, VariableNotFoundSnafu},
        memory::{Memory, MemoryUpdateMessage},
        value::UserType,
        vm::{CallFrame, Instruction, Thonk, VM},
    },
    lu_dog::ExpressionEnum,
    lu_dog::{
        Block, Expression, LocalVariable, ObjectStore as LuDogStore, Span, Statement,
        StatementEnum, ValueType, ValueTypeEnum, Variable, XValue,
    },
    new_ref, s_read,
    sarzak::store::ObjectStore as SarzakStore,
    sarzak::MODEL as SARZAK_MODEL,
    ChaChaError, DwarfInteger, ModelStore, NewRef, RefType, Value,
};

mod banner;
mod context;
mod expression;
mod func_call;
mod lambda;
mod pvt;
mod repl;
mod statement;
mod tui;

pub use banner::banner2;
pub(crate) use pvt::PrintableValueType;

#[cfg(feature = "repl")]
pub use repl::start_repl;

#[cfg(not(any(feature = "single", feature = "single-vec", feature = "multi-nd-vec")))]
pub use tui::start_tui_repl;

use context::Context;
use expression::{
    block, call, debugger, field, for_loop, if_expr, index, list, literal, operator, print, range,
    ret, struct_expr, typecast, variable,
};
use func_call::eval_function_call;
use lambda::eval_lambda_expression;

macro_rules! function {
    () => {{
        fn f() {}
        fn type_name_of<T>(_: T) -> &'static str {
            std::any::type_name::<T>()
        }
        let name = type_name_of(f);
        name.strip_suffix("::f").unwrap()
    }};
}
pub(crate) use function;

macro_rules! trace {
    ($($arg:tt)*) => {
        log::trace!(
            target: "chacha",
            "{}: {}\n  --> {}:{}:{}",
            Colour::Green.dimmed().italic().paint(function!()),
            format_args!($($arg)*),
            file!(),
            line!(),
            column!()
        );
    };
}
pub(crate) use trace;

macro_rules! debug {
    ($($arg:tt)*) => {
        log::debug!(
            target: "chacha",
            "{}: {}\n  --> {}:{}:{}",
            Colour::Cyan.dimmed().italic().paint(function!()),
            format_args!($($arg)*),
            file!(),
            line!(),
            column!()
        );
    };
}
pub(crate) use debug;

macro_rules! error {
    ($($arg:tt)*) => {
        log::error!(
            target: "chacha",
            "{}: {}\n  --> {}:{}:{}",
            Colour::Red.dimmed().italic().paint(function!()),
            format_args!($($arg)*),
            file!(),
            line!(),
            column!()
        );
    };
}
pub(crate) use error;

// what is this even for?
macro_rules! no_debug {
    ($arg:expr) => {
        log::debug!("{}\n  --> {}:{}:{}", $arg, file!(), line!(), column!());
    };
    ($msg:literal, $arg:expr) => {
        log::debug!(
            target: "chacha",
            "{} --> {}\n  --> {}:{}:{}",
            Colour::Yellow.paint($msg),
            $arg,
            file!(),
            line!(),
            column!()
        );
    };
}

const TIMING_COUNT: usize = 1_000;

lazy_static! {
    pub(super) static ref RUNNING: Mutex<bool> = Mutex::new(true);
    pub(super) static ref CVAR: Condvar = Condvar::new();
    pub(crate) static ref STEPPING: Mutex<bool> = Mutex::new(false);
}

#[cfg(not(feature = "multi-nd-vec"))]
pub fn initialize_interpreter_paths<P: AsRef<Path>>(lu_dog_path: P) -> Result<Context, Error> {
    // unimplemented!();
    let sarzak =
        SarzakStore::from_bincode(SARZAK_MODEL).map_err(|e| ChaChaError::Store { source: e })?;

    // This will always be a lu-dog -- it's basically compiled dwarf source.
    let lu_dog = LuDogStore::load_bincode(lu_dog_path.as_ref())
        .map_err(|e| ChaChaError::Store { source: e })?;

    initialize_interpreter(
        sarzak,
        lu_dog,
        HashMap::default(),
        Some(lu_dog_path.as_ref()),
    )
}

/// Initialize the interpreter
///
/// The interpreter requires two domains to operate. The first is the metamodel:
/// sarzak. The second is the compiled dwarf file.
///
/// So the metamodel is dumb. I think we use it for looking up the id of the UUID
/// type. Otherwise, I don't think it's used.

/// So, It's also used for looking up a bool type, and when printing value types.
/// I sort of want to keep it, but bundle it with the compiled dwarf file.
///
/// Requiring a compiled dwarf file is also sort of stupid. I think we could just
/// create an empty LuDog as our internal state.
pub fn initialize_interpreter<P: AsRef<Path>>(
    sarzak: SarzakStore,
    mut lu_dog: LuDogStore,
    models: ModelStore,
    _lu_dog_path: Option<P>,
) -> Result<Context, Error> {
    // Initialize the stack with stuff from the compiled source.
    let block = Block::new(Uuid::new_v4(), None, &mut lu_dog);
    let (mut stack, receiver) = Memory::new();

    // Insert the functions in the root frame.
    let funcs = lu_dog.iter_function().collect::<Vec<_>>();

    for func in funcs {
        let imp = s_read!(func).r9_implementation_block(&lu_dog);
        if imp.is_empty() {
            let name = s_read!(func).name.clone();
            let value = Value::Function(func.clone());

            // Build the local in the AST.
            let local = LocalVariable::new(Uuid::new_v4(), &mut lu_dog);
            let var = Variable::new_local_variable(name.clone(), &local, &mut lu_dog);
            let _value = XValue::new_variable(
                &block,
                &ValueType::new_function(&func, &mut lu_dog),
                &var,
                &mut lu_dog,
            );

            trace!("inserting local function {}", name);
            stack.insert(name, new_ref!(Value, value));
        }
    }

    // Insert static methods for each struct. They go into the meta table.
    for user_type in lu_dog.iter_woog_struct() {
        let user_type = s_read!(user_type);
        // Create a meta table for each struct.
        debug!("inserting struct in meta table {}", user_type.name);
        stack.insert_meta_table(user_type.name.to_owned());
        let impl_ = user_type.r8c_implementation_block(&lu_dog);
        if !impl_.is_empty() {
            // For each function in the impl, insert the function. I should probably
            // check and only insert the static functions.
            // 🚧 Only insert the static functions
            for func in s_read!(impl_[0]).r9_function(&lu_dog) {
                let insert = if let Some(param) = s_read!(func).r82_parameter(&lu_dog).get(0) {
                    let var = &s_read!(param).r12_variable(&lu_dog)[0];
                    let var = s_read!(var);
                    var.name != "self"
                } else {
                    true
                };

                if insert {
                    debug!("inserting static function {}", s_read!(func).name);
                    stack.insert_meta(
                        &user_type.name,
                        s_read!(func).name.to_owned(),
                        new_ref!(Value, Value::Function(func.clone(),)),
                    )
                }
            }
        }
    }

    // Insert static methods for each store. They go into the meta table.
    for store in lu_dog.iter_z_object_store() {
        let store = s_read!(store);
        // Create a meta table for each struct.
        debug!("inserting store in meta table {}", store.domain);
        stack.insert_meta_table(store.name.to_owned());
        let impl_ = store.r83c_implementation_block(&lu_dog);
        if !impl_.is_empty() {
            // For each function in the impl, insert the function. I should probably
            // check and only insert the static functions.
            // 🚧 Only insert the static functions
            for func in s_read!(impl_[0]).r9_function(&lu_dog) {
                let insert = if let Some(param) = s_read!(func).r82_parameter(&lu_dog).get(0) {
                    let var = &s_read!(param).r12_variable(&lu_dog)[0];
                    let var = s_read!(var);
                    var.name != "self"
                } else {
                    true
                };

                if insert {
                    debug!("inserting static function {}", s_read!(func).name);
                    stack.insert_meta(
                        &store.name,
                        s_read!(func).name.to_owned(),
                        new_ref!(Value, Value::Function(func.clone(),)),
                    )
                }
            }
        }
    }

    if let Some(_id) = lu_dog.exhume_woog_struct_id_by_name("Complex") {
        // Hack to try to get mandelbrot running faster...
        let mut thonk = Thonk::new("norm_squared".to_string());

        // This is the function we are coding.
        // fn norm_squared(self: Complex) -> float {
        //     // This would be a direct translation on the assembly
        //     // below. But it's not what I want.
        //     asm!(
        //         "fetch 0",
        //         "push \"re\"",
        //         "field",
        //         "dup",
        //         "mul",
        //         "fetch 0",
        //         "push \"im\"",
        //         "field",
        //         "dup",
        //         "mul",
        //         "add",
        //         "ret"
        //     );
        //
        //     let result:Complex;
        //
        //     asm!(
        //         "fetch {self}",
        //         "push \"re\"",
        //         "field",
        //         "dup",
        //         "mul",
        //         "fetch {self}",
        //         "push \"im\"",
        //         "field",
        //         "dup",
        //         "mul",
        //         "add",
        //         "pop {result}"
        //     );
        //
        //     result
        //
        //     //self.re * self.re + self.im * self.im
        // }

        // Get the parameter off the stack
        // push {fp + 0}
        thonk.add_instruction(Instruction::PushLocal(0));
        // push "re"
        thonk.add_instruction(Instruction::Push(new_ref!(Value, "re".into())));
        //
        // field
        thonk.add_instruction(Instruction::FieldRead);
        // dup
        thonk.add_instruction(Instruction::Dup);
        // mul
        thonk.add_instruction(Instruction::Mul);
        // Get the parameter off the stack
        // push {fp + 0}
        thonk.add_instruction(Instruction::PushLocal(0));
        // push "im"
        thonk.add_instruction(Instruction::Push(new_ref!(Value, "im".into())));
        //
        // field
        thonk.add_instruction(Instruction::FieldRead);
        // dup
        thonk.add_instruction(Instruction::Dup);
        // mul
        thonk.add_instruction(Instruction::Mul);
        // add
        thonk.add_instruction(Instruction::Add);
        thonk.add_instruction(Instruction::Return);

        let slot = stack.reserve_thonk_slot();
        stack.insert_thonk(thonk, slot);

        // Hack to try to get mandelbrot running faster...
        let mut thonk = Thonk::new("add".to_string());

        // This is the function we are coding.
        // fn add(self: Complex, other: Complex) -> Complex {
        //     Complex {
        //         re: self.re + other.re,
        //         im: self.im + other.im,
        //     }
        // }

        // Get the first parameter off the stack
        thonk.add_instruction(Instruction::PushLocal(0));
        // push "re"
        thonk.add_instruction(Instruction::Push(new_ref!(Value, "re".into())));
        // field
        thonk.add_instruction(Instruction::FieldRead);
        // Get the second parameter off the stack
        thonk.add_instruction(Instruction::PushLocal(1));
        // push "re"
        thonk.add_instruction(Instruction::Push(new_ref!(Value, "re".into())));
        // field
        thonk.add_instruction(Instruction::FieldRead);
        // add
        thonk.add_instruction(Instruction::Add);
        // Get the first parameter off the stack
        thonk.add_instruction(Instruction::PushLocal(0));
        // push "re"
        thonk.add_instruction(Instruction::Push(new_ref!(Value, "re".into())));
        // Write field
        thonk.add_instruction(Instruction::FieldWrite);
        // Get the first parameter off the stack
        thonk.add_instruction(Instruction::PushLocal(0));
        // push "im"
        thonk.add_instruction(Instruction::Push(new_ref!(Value, "im".into())));
        // field
        thonk.add_instruction(Instruction::FieldRead);
        // Get the second parameter off the stack
        thonk.add_instruction(Instruction::PushLocal(1));
        // push "im"
        thonk.add_instruction(Instruction::Push(new_ref!(Value, "im".into())));
        // field
        thonk.add_instruction(Instruction::FieldRead);
        // add
        thonk.add_instruction(Instruction::Add);
        // Get the first parameter off the stack
        thonk.add_instruction(Instruction::PushLocal(0));
        // push "im"
        thonk.add_instruction(Instruction::Push(new_ref!(Value, "im".into())));
        // Write field
        thonk.add_instruction(Instruction::FieldWrite);
        // // new
        // let ty = lu_dog.exhume_value_type(&id).unwrap();
        // thonk.add_instruction(Instruction::NewUserType("Complex".to_string(), ty, 2));
        thonk.add_instruction(Instruction::Return);

        let slot = stack.reserve_thonk_slot();
        stack.insert_thonk(thonk, slot);

        // Hack to try to get mandelbrot running faster...
        let mut thonk = Thonk::new("square".to_string());

        // This is the function we are coding.
        // fn square(self: Complex) -> Complex {
        //     Complex {
        //         re: self.re * self.re - self.im * self.im,
        //         im: 2.0 * self.re * self.im,
        //     }
        // }

        // Get the parameter off the stack
        // push {fp + 0}
        thonk.add_instruction(Instruction::PushLocal(0));
        // push "re"
        thonk.add_instruction(Instruction::Push(new_ref!(Value, "re".into())));
        //
        // field
        thonk.add_instruction(Instruction::FieldRead);
        // dup
        thonk.add_instruction(Instruction::Dup);
        // mul
        thonk.add_instruction(Instruction::Mul);
        // Get the parameter off the stack
        // push {fp + 0}
        thonk.add_instruction(Instruction::PushLocal(0));
        // push "im"
        thonk.add_instruction(Instruction::Push(new_ref!(Value, "im".into())));
        //
        // field
        thonk.add_instruction(Instruction::FieldRead);
        // dup
        thonk.add_instruction(Instruction::Dup);
        // mul
        thonk.add_instruction(Instruction::Mul);
        // sub
        thonk.add_instruction(Instruction::Subtract);
        // push {fp + 0}
        //  this is the one for write
        thonk.add_instruction(Instruction::PushLocal(0));
        // push "re"
        thonk.add_instruction(Instruction::Push(new_ref!(Value, "re".into())));
        // 2.0 * self.re * self.im
        // Get the parameter off the stack
        // push {fp + 0}
        thonk.add_instruction(Instruction::PushLocal(0));
        // push "re"
        thonk.add_instruction(Instruction::Push(new_ref!(Value, "re".into())));
        //
        // field
        thonk.add_instruction(Instruction::FieldRead);
        // Get the parameter off the stack
        // push {fp + 0}
        thonk.add_instruction(Instruction::PushLocal(0));
        // push "im"
        thonk.add_instruction(Instruction::Push(new_ref!(Value, "im".into())));
        //
        // field
        thonk.add_instruction(Instruction::FieldRead);
        // push 2.0
        thonk.add_instruction(Instruction::Push(new_ref!(Value, 2.0.into())));
        // mul
        thonk.add_instruction(Instruction::Mul);
        // mul
        thonk.add_instruction(Instruction::Mul);
        // push {fp + 0}
        thonk.add_instruction(Instruction::PushLocal(0));
        // push "im"
        thonk.add_instruction(Instruction::Push(new_ref!(Value, "im".into())));
        thonk.add_instruction(Instruction::FieldWrite);
        thonk.add_instruction(Instruction::FieldWrite);
        // // new
        // let ty = lu_dog.exhume_value_type(&id).unwrap();
        // thonk.add_instruction(Instruction::NewUserType("Complex".to_string(), ty, 2));

        thonk.add_instruction(Instruction::Return);

        let slot = stack.reserve_thonk_slot();
        stack.insert_thonk(thonk, slot);
    }

    let (std_out_send, std_out_recv) = unbounded();

    Client::start();

    Ok(Context::new(
        format!("{} ", Colour::Blue.normal().paint("道:>")),
        block,
        stack,
        new_ref!(LuDogStore, lu_dog),
        new_ref!(SarzakStore, sarzak),
        new_ref!(ModelStore, models),
        receiver,
        std_out_send,
        std_out_recv,
        None,
        CircularQueue::with_capacity(TIMING_COUNT),
        0,
        0,
        None,
    ))
}

#[allow(unused_variables)]
fn chacha_print<S: AsRef<str>>(result: S, context: &mut Context) -> Result<()> {
    let result_style = Colour::Green.bold();
    cfg_if::cfg_if! {
        if #[cfg(feature = "print-std-out")] {
            print!("{}", result_style.paint(result.as_ref()));
            std::io::Write::flush(&mut std::io::stdout()).unwrap();
        } else {
            context
                .std_out_send()
                .send(format!("{}", result_style.paint(result.as_ref())))
                .context(crate::chacha::error::InternalCompilerChannelSnafu {
                    message: "error writing to std out queue".to_owned(),
                })?;
        }
    }
    Ok(())
}

fn eval_expression(
    expression: RefType<Expression>,
    context: &mut Context,
    vm: &mut VM,
) -> Result<(RefType<Value>, RefType<ValueType>)> {
    let lu_dog = context.lu_dog_heel().clone();
    let sarzak = context.sarzak_heel().clone();

    // Timing goodness
    context.increment_expression_count(1);

    // context.tracy.span(span_location!("eval_expression"), 0);
    // context
    //     .tracy
    //     .non_continuous_frame(frame_name!("eval_expression"));
    span!("eval_expression");

    {
        let mut running = RUNNING.lock();
        if !*running {
            if let Some(sender) = &context.debug_status_writer() {
                let value = &s_read!(expression).r11_x_value(&s_read!(lu_dog))[0];
                debug!("value {value:#?}");

                let span = &s_read!(value).r63_span(&s_read!(lu_dog))[0];

                let read = s_read!(span);
                let span = read.start as usize..read.end as usize;
                sender.send(DebuggerStatus::Paused(span)).unwrap();
            }
            debug!("waiting");
            CVAR.wait(&mut running);
            debug!("notified");
        }

        if *STEPPING.lock() {
            debug!("stepping");
            *running = false;
        }

        debug!("running: {expression:#?}");
        trace!("stack: {:#?}", context.memory());
    }

    if log_enabled!(Debug) {
        let value = &s_read!(expression).r11_x_value(&s_read!(lu_dog))[0];
        let span = &s_read!(value).r63_span(&s_read!(lu_dog))[0];
        let span = s_read!(span);
        let span = span.start as usize..span.end as usize;
        let source = context.source();
        debug!("executing {}", source[span].to_owned());
    }

    match s_read!(expression).subtype {
        ExpressionEnum::Block(ref block) => block::eval_block(block, context, vm),
        ExpressionEnum::Call(ref call) => call::eval_call(call, &expression, context, vm),
        ExpressionEnum::Debugger(_) => debugger::eval_debugger(context),
        ExpressionEnum::ErrorExpression(ref error) => expression::error::eval_error(error, context),
        ExpressionEnum::FieldAccess(ref field) => field::eval_field_access(field, context, vm),
        ExpressionEnum::FieldExpression(ref field_expr) => {
            field::eval_field_expression(field_expr, context, vm)
        }
        ExpressionEnum::ForLoop(ref for_loop) => for_loop::eval_for_loop(for_loop, context, vm),
        ExpressionEnum::Index(ref index) => index::eval_index(index, context, vm),
        //
        // Lambda
        //
        // I know it's called eval_expression, but we don't actually want to
        // evaluate the lambda, we just want to return it.
        //
        ExpressionEnum::Lambda(ref lambda) => {
            let lambda = s_read!(lu_dog).exhume_lambda(lambda).unwrap();
            let ty = s_read!(lambda).r1_value_type(&s_read!(lu_dog))[0].clone();
            Ok((new_ref!(Value, Value::Lambda(lambda)), ty))
        }
        ExpressionEnum::ListElement(ref element) => list::eval_list_element(element, context, vm),
        ExpressionEnum::ListExpression(ref list) => list::eval_list_expression(list, context, vm),
        ExpressionEnum::Literal(ref literal) => literal::eval_literal(literal, context),
        ExpressionEnum::Operator(ref operator) => {
            operator::eval_operator(operator, &expression, context, vm)
        }
        ExpressionEnum::Print(ref print) => print::eval_print(print, context, vm),
        ExpressionEnum::RangeExpression(ref range) => range::eval_range(range, context, vm),
        ExpressionEnum::StructExpression(ref expr) => {
            struct_expr::eval_struct_expression(expr, context, vm)
        }
        ExpressionEnum::TypeCast(ref expr) => typecast::eval_as_expression(expr, context, vm),
        ExpressionEnum::VariableExpression(ref expr) => {
            variable::eval_variable_expression(expr, &expression, context)
        }
        ExpressionEnum::XIf(ref expr) => if_expr::eval_if_expression(expr, context, vm),
        ExpressionEnum::XReturn(ref expr) => ret::eval_return_expression(expr, context, vm),
        //
        // ZNone
        //
        ExpressionEnum::ZNone(_) => Ok((
            new_ref!(Value, Value::Empty),
<<<<<<< HEAD
            Value::Empty.get_type(&s_read!(sarzak), &s_read!(lu_dog)),
=======
            Value::Empty.get_type(&s_read!(lu_dog), &s_read!(sarzak)),
>>>>>>> 1719eea7
        )),
        //
        // ZSome
        //
        ExpressionEnum::ZSome(ref some) => {
            let some = s_read!(lu_dog).exhume_z_some(some).unwrap();
            debug!("ExpressionEnum::ZSome {some:?}");

            let value = &s_read!(some).r23_x_value(&s_read!(lu_dog))[0];
            let option = &s_read!(some).r3_woog_option(&s_read!(lu_dog))[0];
            let ty = &s_read!(option).r2_value_type(&s_read!(lu_dog))[0];

            use crate::lu_dog::XValueEnum;
            let value = match s_read!(value).subtype {
                XValueEnum::Expression(ref expr) => {
                    let expr = s_read!(lu_dog).exhume_expression(expr).unwrap();
                    let (value, _ty) = eval_expression(expr, context, vm)?;
                    value
                }
                XValueEnum::Variable(ref var) => {
                    let var = s_read!(lu_dog).exhume_variable(var).unwrap();
                    let value = context.memory().get(&s_read!(var).name);

                    ensure!(value.is_some(), {
                        let value = &s_read!(expression).r11_x_value(&s_read!(lu_dog))[0];
                        let span = &s_read!(value).r63_span(&s_read!(lu_dog))[0];
                        let read = s_read!(span);
                        let span = read.start as usize..read.end as usize;
                        let var = s_read!(var).name.clone();
                        VariableNotFoundSnafu { var, span }
                    });

                    value.unwrap()
                }
            };

            Ok((value, ty.clone()))
        }
        ref alpha => {
            ensure!(
                false,
                UnimplementedSnafu {
                    message: format!("Hey! Implement expression: {:?}!", alpha),
                }
            );

            Ok((
                new_ref!(Value, Value::Empty),
<<<<<<< HEAD
                Value::Empty.get_type(&s_read!(sarzak), &s_read!(lu_dog)),
=======
                Value::Empty.get_type(&s_read!(lu_dog), &s_read!(sarzak)),
>>>>>>> 1719eea7
            ))
        }
    }
}

pub fn eval_statement(
    statement: RefType<Statement>,
    context: &mut Context,
    vm: &mut VM,
) -> Result<(RefType<Value>, RefType<ValueType>)> {
    let lu_dog = context.lu_dog_heel().clone();
    let sarzak = context.sarzak_heel().clone();

    debug!("eval_statement statement {statement:?}");
    trace!("eval_statement stack {:?}", context.memory());

    span!("eval_statement");

    match s_read!(statement).subtype {
        StatementEnum::ExpressionStatement(ref stmt) => {
            let stmt = s_read!(lu_dog).exhume_expression_statement(stmt).unwrap();
            let stmt = s_read!(stmt);
            let expr = stmt.r31_expression(&s_read!(lu_dog))[0].clone();
            let (value, ty) = eval_expression(expr, context, vm)?;
            no_debug!("StatementEnum::ExpressionStatement: value", s_read!(value));
            debug!("StatementEnum::ExpressionStatement: ty {ty:?}");

            Ok((
                new_ref!(Value, Value::Empty),
<<<<<<< HEAD
                Value::Empty.get_type(&s_read!(sarzak), &s_read!(lu_dog)),
=======
                Value::Empty.get_type(&s_read!(lu_dog), &s_read!(sarzak)),
>>>>>>> 1719eea7
            ))
        }
        StatementEnum::LetStatement(ref stmt) => {
            let stmt = s_read!(lu_dog).exhume_let_statement(stmt).unwrap();
            let stmt = s_read!(stmt);
            debug!("StatementEnum::LetStatement: stmt {stmt:?}");

            let expr = stmt.r20_expression(&s_read!(lu_dog))[0].clone();
            debug!("expr {expr:?}");

            let (value, ty) = eval_expression(expr, context, vm)?;
            debug!("value {value:?}");
            debug!("ty {ty:?}");

            let var = s_read!(stmt.r21_local_variable(&s_read!(lu_dog))[0]).clone();
            let var = s_read!(var.r12_variable(&s_read!(lu_dog))[0]).clone();
            debug!("var {var:?}");

            debug!("allocating space for  `{} = {}`", var.name, s_read!(value));
            context.memory().insert(var.name, value);

            // 🚧 I'm changing this from returning ty. If something get's wonky,
            // maybe start looking here. But TBH, why would we return the type of
            // the storage?
            Ok((
                new_ref!(Value, Value::Empty),
<<<<<<< HEAD
                Value::Empty.get_type(&s_read!(sarzak), &s_read!(lu_dog)),
=======
                Value::Empty.get_type(&s_read!(lu_dog), &s_read!(sarzak)),
>>>>>>> 1719eea7
            ))
        }
        StatementEnum::ResultStatement(ref stmt) => {
            let stmt = s_read!(lu_dog).exhume_result_statement(stmt).unwrap();
            let stmt = s_read!(stmt);
            debug!("StatementEnum::ResultStatement: stmt {stmt:?}");

            let expr = stmt.r41_expression(&s_read!(lu_dog))[0].clone();
            debug!("StatementEnum::ResultStatement expr {expr:?}");

            let (value, ty) = eval_expression(expr, context, vm)?;
            debug!("StatementEnum::ResultStatement value {value:?}");
            debug!("StatementEnum::ResultStatement ty {ty:?}");

            Ok((value, ty))
        }
        StatementEnum::ItemStatement(_) => Ok((
            new_ref!(Value, Value::Empty),
<<<<<<< HEAD
            Value::Empty.get_type(&s_read!(sarzak), &s_read!(lu_dog)),
=======
            Value::Empty.get_type(&s_read!(lu_dog), &s_read!(sarzak)),
>>>>>>> 1719eea7
        )),
    }
}

#[derive(Debug)]
pub enum DebuggerStatus {
    Error(String),
    Paused(Range<usize>),
    Running,
    StdOut(String),
    Stopped(RefType<Value>, RefType<ValueType>),
}

pub enum DebuggerControl {
    ExecuteInput(String),
    Run,
    SetBreakpoint(usize),
    StepInto,
    StepOver,
    Stop,
}

/// This runs the main function, assuming it exists.
pub fn start_main(stopped: bool, mut context: Context) -> Result<(Value, Context), Error> {
    {
        let mut running = RUNNING.lock();
        *running = !stopped;
    }

    let stack = &mut context.memory();
    let vm_stack = stack.clone();
    let mut vm = VM::new(&vm_stack);

    if let Some(main) = stack.get("main") {
        // This should fail if it's not a function. Actually, I think that it _has_
        // to be a function. Unless there's another named item that I'm not thinking
        // of. I mean, maybe `use main;`  would trigger this to return OK(()), and
        // not do anything?
        if let Value::Function(ref main) = *s_read!(main) {
            let main = s_read!(context.lu_dog_heel())
                .exhume_function(&s_read!(main).id)
                .unwrap();

            let value_ty = &s_read!(main).r1_value_type(&s_read!(context.lu_dog_heel()))[0];
            let span = &s_read!(value_ty).r62_span(&s_read!(context.lu_dog_heel()))[0];

            let result = eval_function_call(main, &[], true, span, &mut context, &mut vm)?;

            #[allow(clippy::redundant_clone)]
            //              ^^^^^^^^^^^^^^^ : It's not -- the macro is just hiding the fact that it isn't.
            Ok((s_read!(result.0.clone()).clone(), context))
        } else {
            Err(Error(ChaChaError::MainIsNotAFunction))
        }
    } else {
        Err(Error(ChaChaError::NoMainFunction))
    }
}

pub fn start_vm(n: DwarfInteger) -> Result<DwarfInteger, Error> {
    let (mut memory, _) = Memory::new();
    let mut thonk = Thonk::new("fib".to_string());

    // Get the parameter off the stack
    // push {fp + 0}
    thonk.add_instruction(Instruction::PushLocal(0));
    // push 1
    thonk.add_instruction(Instruction::Push(new_ref!(Value, 1.into())));
    // Check if it's <= 1
    // lte
    thonk.add_instruction(Instruction::LessThanOrEqual);
    // jne
    thonk.add_instruction(Instruction::JumpIfFalse(2));
    // If false return 1
    thonk.add_instruction(Instruction::Push(new_ref!(Value, 1.into())));
    thonk.add_instruction(Instruction::Return);
    // return fib(n-1) + fib(n-2)
    // Load fib
    thonk.add_instruction(Instruction::Push(new_ref!(Value, Value::Thonk("fib", 0))));
    // load n
    thonk.add_instruction(Instruction::PushLocal(0));
    // load 1
    thonk.add_instruction(Instruction::Push(new_ref!(Value, 1.into())));
    // subtract
    thonk.add_instruction(Instruction::Subtract);
    // Call fib(n-1)
    thonk.add_instruction(Instruction::Call(1));
    // load fib
    thonk.add_instruction(Instruction::Push(new_ref!(Value, Value::Thonk("fib", 0))));
    // load n
    thonk.add_instruction(Instruction::PushLocal(0));
    // load 2
    thonk.add_instruction(Instruction::Push(new_ref!(Value, 2.into())));
    // subtract
    thonk.add_instruction(Instruction::Subtract);
    // Call fib(n-1)
    thonk.add_instruction(Instruction::Call(1));
    // add
    thonk.add_instruction(Instruction::Add);
    thonk.add_instruction(Instruction::Return);

    // put fib in memory
    let slot = memory.reserve_thonk_slot();
    memory.insert_thonk(thonk.clone(), slot);

    let mut frame = CallFrame::new(0, 0, &thonk);

    let mut vm = VM::new(&memory);

    // Push the func
    vm.push_stack(new_ref!(Value, "fib".into()));
    // Push the argument
    vm.push_stack(new_ref!(Value, Value::Integer(n)));

    // vm.push_frame(frame);

    let result = vm.run(&mut frame, false);

    vm.pop_stack();
    vm.pop_stack();

    let result: DwarfInteger = (&*s_read!(result.unwrap())).try_into().unwrap();

    Ok(result)
}

fn typecheck(
    lhs: &RefType<ValueType>,
    rhs: &RefType<ValueType>,
    span: &RefType<Span>,
    location: Location,
    context: &Context,
) -> Result<()> {
    cfg_if::cfg_if! {
        if #[cfg(any(feature = "single", feature = "single-vec"))] {
            if std::rc::Rc::as_ptr(lhs) == std::rc::Rc::as_ptr(rhs) {
                return Ok(());
            }
        } else {
            if std::sync::Arc::as_ptr(lhs) == std::sync::Arc::as_ptr(rhs) {
                return Ok(());
            }
        }
    }

    let (lhs_t, rhs_t) = (&s_read!(lhs).subtype, &s_read!(rhs).subtype);

    // If it's a lambda we test the function signature: return type, and parameters.
    // 🚧 looks like I'm only testing the return type.
    if let ValueTypeEnum::Lambda(l) = lhs_t {
        if let ValueTypeEnum::Lambda(r) = rhs_t {
            let l = s_read!(context.lu_dog_heel()).exhume_lambda(l).unwrap();
            let r = s_read!(context.lu_dog_heel()).exhume_lambda(r).unwrap();
            let lrt = s_read!(l).return_type;
            let rrt = s_read!(r).return_type;
            let l = s_read!(context.lu_dog_heel())
                .exhume_value_type(&lrt)
                .unwrap();
            let r = s_read!(context.lu_dog_heel())
                .exhume_value_type(&rrt)
                .unwrap();
            let l = &s_read!(l).subtype;
            let r = &s_read!(r).subtype;
            // dbg!(l, r);
            if l == r {
                return Ok(());
            }
        }
    }

    // Checking for proxy type/woog struct equivalence.
    if let ValueTypeEnum::WoogStruct(rhs_id) = rhs_t {
        if let ValueTypeEnum::Ty(lhs_id) = lhs_t {
            let woog_struct = s_read!(context.lu_dog_heel())
                .exhume_woog_struct(rhs_id)
                .unwrap();
            if s_read!(woog_struct).object == Some(*lhs_id) {
                return Ok(());
            }
        }
    }

    if lhs_t == rhs_t {
        Ok(())
    } else {
        let lhs = PrintableValueType(lhs, context);
        let rhs = PrintableValueType(rhs, context);
        Err(ChaChaError::TypeMismatch {
            expected: lhs.to_string(),
            found: rhs.to_string(),
            span: s_read!(span).start as usize..s_read!(span).end as usize,
            location,
        })
    }
}<|MERGE_RESOLUTION|>--- conflicted
+++ resolved
@@ -622,11 +622,7 @@
         //
         ExpressionEnum::ZNone(_) => Ok((
             new_ref!(Value, Value::Empty),
-<<<<<<< HEAD
             Value::Empty.get_type(&s_read!(sarzak), &s_read!(lu_dog)),
-=======
-            Value::Empty.get_type(&s_read!(lu_dog), &s_read!(sarzak)),
->>>>>>> 1719eea7
         )),
         //
         // ZSome
@@ -675,11 +671,7 @@
 
             Ok((
                 new_ref!(Value, Value::Empty),
-<<<<<<< HEAD
                 Value::Empty.get_type(&s_read!(sarzak), &s_read!(lu_dog)),
-=======
-                Value::Empty.get_type(&s_read!(lu_dog), &s_read!(sarzak)),
->>>>>>> 1719eea7
             ))
         }
     }
@@ -709,11 +701,7 @@
 
             Ok((
                 new_ref!(Value, Value::Empty),
-<<<<<<< HEAD
                 Value::Empty.get_type(&s_read!(sarzak), &s_read!(lu_dog)),
-=======
-                Value::Empty.get_type(&s_read!(lu_dog), &s_read!(sarzak)),
->>>>>>> 1719eea7
             ))
         }
         StatementEnum::LetStatement(ref stmt) => {
@@ -740,11 +728,7 @@
             // the storage?
             Ok((
                 new_ref!(Value, Value::Empty),
-<<<<<<< HEAD
                 Value::Empty.get_type(&s_read!(sarzak), &s_read!(lu_dog)),
-=======
-                Value::Empty.get_type(&s_read!(lu_dog), &s_read!(sarzak)),
->>>>>>> 1719eea7
             ))
         }
         StatementEnum::ResultStatement(ref stmt) => {
@@ -763,11 +747,7 @@
         }
         StatementEnum::ItemStatement(_) => Ok((
             new_ref!(Value, Value::Empty),
-<<<<<<< HEAD
             Value::Empty.get_type(&s_read!(sarzak), &s_read!(lu_dog)),
-=======
-            Value::Empty.get_type(&s_read!(lu_dog), &s_read!(sarzak)),
->>>>>>> 1719eea7
         )),
     }
 }
