use std::fmt;

use ansi_term::Colour;
use heck::ToUpperCamelCase;
use log::debug;
use log::error;

use crate::{
    dwarf::extruder::Context,
    lu_dog::{store::ObjectStore as LuDogStore, ValueType, ValueTypeEnum},
    s_read,
    sarzak::Ty,
    RefType,
};

// #[derive(Debug)]
pub(super) struct PrintableValueType<'d, 'a, 'b>(
    pub &'d RefType<ValueType>,
    pub &'a Context<'a>,
    pub &'b LuDogStore,
);

impl<'d, 'a, 'b> fmt::Display for PrintableValueType<'d, 'a, 'b> {
    fn fmt(&self, f: &mut fmt::Formatter) -> fmt::Result {
        const TY_CLR: Colour = Colour::Purple;
        const TY_WARN_CLR: Colour = Colour::Yellow;
        const TY_ERR_CLR: Colour = Colour::Red;

        let value = s_read!(self.0);
        let context = self.1;
        let lu_dog = self.2;

        match value.subtype {
            ValueTypeEnum::Char(_) => write!(f, "{}", TY_CLR.italic().paint("char")),
            ValueTypeEnum::Enumeration(ref enumeration) => {
                debug!("enumeration {:?}", enumeration);
                let enumeration = lu_dog.exhume_enumeration(enumeration).unwrap();
                let enumeration = s_read!(enumeration);
                write!(f, "{}", TY_WARN_CLR.paint(&enumeration.name))
            }
            ValueTypeEnum::Empty(_) => write!(f, "{}", TY_CLR.italic().paint("()")),
            ValueTypeEnum::Function(_) => write!(f, "{}", TY_CLR.italic().paint("<function>")),
            ValueTypeEnum::XFuture(ref id) => {
                let future = lu_dog.exhume_x_future(id).unwrap();
                let inner = s_read!(future).r2_value_type(lu_dog)[0].clone();
                let inner = PrintableValueType(&inner, context, lu_dog);

                write!(f, "{}<{inner}>", TY_WARN_CLR.paint("Future"))
            }
            ValueTypeEnum::Generic(ref g) => {
                let g = lu_dog.exhume_generic(g).unwrap();
                let g = s_read!(g);

                write!(f, "{}", TY_CLR.italic().paint(g.name.as_str()))
            }
            ValueTypeEnum::Import(ref import) => {
                let import = lu_dog.exhume_import(import).unwrap();
                let import = s_read!(import);
                if import.has_alias {
                    write!(f, "{}", import.alias)
                } else {
                    write!(f, "{}", import.name)
                }
            }
            ValueTypeEnum::Lambda(_) => write!(f, "{}", TY_CLR.italic().paint("<lambda>")),
            ValueTypeEnum::List(ref list) => {
                let list = lu_dog.exhume_list(list).unwrap();
                let list = s_read!(list);
                let ty = list.r36_value_type(lu_dog)[0].clone();
                write!(f, "[{}]", PrintableValueType(&ty, context, lu_dog))
            }
            ValueTypeEnum::Plugin(ref plugin) => {
                let plugin = lu_dog.exhume_plugin(plugin).unwrap();
                let plugin = s_read!(plugin);
                write!(f, "plugin: {}", plugin.name)
            }
            ValueTypeEnum::Range(_) => write!(f, "<range>"),
            ValueTypeEnum::Task(_) => write!(f, "{}", TY_CLR.italic().paint("<task>")),
            ValueTypeEnum::Ty(ref ty) => {
                // So, sometimes these show up in the model domain. It'll get really
                // interesting when there are multiples of those in memory at once...
                if let Some(ty) = context.sarzak.exhume_ty(ty) {
                    match &*ty.read().unwrap() {
                        Ty::Boolean(_) => write!(f, "{}", TY_CLR.italic().paint("bool")),
                        Ty::Float(_) => write!(f, "{}", TY_CLR.italic().paint("float")),
                        Ty::Integer(_) => write!(f, "{}", TY_CLR.italic().paint("int")),
                        Ty::Object(ref object) => {
                            // This could probably just be an unwrap().
                            if let Some(object) = context.sarzak.exhume_object(object) {
                                write!(f, "{}", object.read().unwrap().name)
                            } else {
                                write!(f, "<unknown object>")
                            }
                        }
                        Ty::SString(_) => write!(f, "{}", TY_CLR.italic().paint("string")),
                        Ty::SUuid(_) => write!(f, "{}", TY_CLR.italic().paint("Uuid")),
                        #[allow(non_snake_case)]
                        Γ => {
                            error!("deal with sarzak type {:?}", Γ);
                            write!(f, "todo")
                        }
                    }
                } else {
                    // It's not a sarzak type, so it must be an object imported from
                    // one of the model domains.
                    // 🚧 HashMapFix
                    for model in context.models.values() {
                        if let Some(ty) = model.0.exhume_ty(ty) {
                            if let Ty::Object(ref object) = &*ty.read().unwrap() {
                                if let Some(object) = model.0.exhume_object(object) {
                                    return write!(f, "{}Proxy", object.read().unwrap().name);
                                }
                            }
                        }
                    }
                    write!(f, "<unknown object>")
                }
            }
<<<<<<< HEAD
            ValueTypeEnum::Unknown(_) => write!(f, "{}", TY_ERR_CLR.italic().paint("unknown")),
=======
            ValueTypeEnum::Unknown(_) => write!(f, "<unknown>"),
>>>>>>> 6697c446
            ValueTypeEnum::WoogStruct(ref woog_struct) => {
                debug!("woog_struct {:?}", woog_struct);
                let woog_struct = lu_dog.exhume_woog_struct(woog_struct).unwrap();
                let woog_struct = s_read!(woog_struct);
                write!(f, "{}", TY_WARN_CLR.paint(&woog_struct.name))
            }
            ValueTypeEnum::XFuture(_) => write!(f, "{}", TY_CLR.italic().paint("future")),
            ValueTypeEnum::ZObjectStore(ref id) => {
                let zobject_store = lu_dog.exhume_z_object_store(id).unwrap();
                let zobject_store = s_read!(zobject_store);
                let domain_name = &zobject_store.domain;

                write!(f, "{}Store", domain_name.to_upper_camel_case())
            }
        }
    }
}<|MERGE_RESOLUTION|>--- conflicted
+++ resolved
@@ -116,11 +116,7 @@
                     write!(f, "<unknown object>")
                 }
             }
-<<<<<<< HEAD
             ValueTypeEnum::Unknown(_) => write!(f, "{}", TY_ERR_CLR.italic().paint("unknown")),
-=======
-            ValueTypeEnum::Unknown(_) => write!(f, "<unknown>"),
->>>>>>> 6697c446
             ValueTypeEnum::WoogStruct(ref woog_struct) => {
                 debug!("woog_struct {:?}", woog_struct);
                 let woog_struct = lu_dog.exhume_woog_struct(woog_struct).unwrap();
