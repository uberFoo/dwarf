--- conflicted
+++ resolved
@@ -42,13 +42,8 @@
     )?;
 
     if let ValueTypeEnum::Ty(ref id) = s_read!(lhs_ty).subtype {
-<<<<<<< HEAD
-        let ty = context.sarzak.exhume_ty(id).unwrap().borrow();
-        matches!(&*ty, Ty::Boolean(_));
-=======
         let ty = context.sarzak.exhume_ty(id).unwrap();
         matches!(&*ty.borrow(), Ty::Boolean(_));
->>>>>>> 1719eea7
     } else {
         let lhs = PrintableValueType(&lhs_ty, context, lu_dog);
         return Err(vec![DwarfError::TypeMismatch {
