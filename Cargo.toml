--- conflicted
+++ resolved
@@ -38,13 +38,7 @@
 async-executor = { version = "1.6.0", optional = true }
 async-io = { version = "2.2.0", optional = true }
 async-task = { version = "4.5.0", optional = true }
-<<<<<<< HEAD
-# async-task = { path = "../../github/async-task", optional = true }
-# ariadne = "0.3.0"
-ariadne = { path = "../../github/ariadne" }
-=======
 ariadne = { git = "https://github.com/uberFoo/ariadne" }
->>>>>>> 10ba5e74
 backtrace = "0.3.67"
 bincode = "1.3.3"
 cfg-if = "1.0.0"
